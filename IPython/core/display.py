--- conflicted
+++ resolved
@@ -1162,13 +1162,8 @@
             md['height'] = self.height
         if self.unconfined:
             md['unconfined'] = self.unconfined
-<<<<<<< HEAD
         if md or always_both:
-            return self.data, md
-=======
-        if md:
             return b64_data, md
->>>>>>> 03bb4e4c
         else:
             return b64_data
 
