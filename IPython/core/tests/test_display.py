--- conflicted
+++ resolved
@@ -457,7 +457,7 @@
         'update': True,
     })
 
-<<<<<<< HEAD
+
 def test_image_alt_tag():
     """Simple test for display.Image(args, alt=x,)"""
     thisurl = "http://example.com/image.png"
@@ -481,9 +481,8 @@
     nt.assert_equal(img.alt, "an image")
     _, md = img._repr_png_()
     nt.assert_equal(md["alt"], "an image")
-=======
+
 
 @nt.raises(FileNotFoundError)
 def test_image_bad_filename_raises_proper_exception():
-    display.Image("/this/file/does/not/exist/")._repr_png_()
->>>>>>> c223896f
+    display.Image("/this/file/does/not/exist/")._repr_png_()