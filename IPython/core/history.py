--- conflicted
+++ resolved
@@ -610,13 +610,9 @@
     # execution count.
     output_hist = Dict()
     # The text/plain repr of outputs.
-<<<<<<< HEAD
     output_hist_reprs: typing.Dict[int, str] = Dict()  # type: ignore [assignment]
     output_mime_bundles = Dict()  # Maps execution_count to MIME bundles
     exceptions = Dict()  # Maps execution_count to exception tracebacks
-=======
-    output_hist_reprs: dict[int, str] = Dict()  # type: ignore [assignment]
->>>>>>> 0138d2ba
 
     # The number of the current session in the history database
     session_number: int = Integer()  # type: ignore [assignment]
