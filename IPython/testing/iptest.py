# -*- coding: utf-8 -*-
"""IPython Test Suite Runner.

This module provides a main entry point to a user script to test IPython
itself from the command line. There are two ways of running this script:

1. With the syntax `iptest all`.  This runs our entire test suite by
   calling this script (with different arguments) or trial recursively.  This
   causes modules and package to be tested in different processes, using nose
   or trial where appropriate.
2. With the regular nose syntax, like `iptest -vvs IPython`.  In this form
   the script simply calls nose, but with special command line flags and
   plugins loaded.

For now, this script requires that both nose and twisted are installed.  This
will change in the future.
"""

#-----------------------------------------------------------------------------
# Module imports
#-----------------------------------------------------------------------------

import os
import os.path as path
import sys
import subprocess
import time
import warnings

import nose.plugins.builtin
from nose.core import TestProgram

from IPython.utils.platutils import find_cmd
from IPython.testing.plugin.ipdoctest import IPythonDoctest

pjoin = path.join

#-----------------------------------------------------------------------------
# Logic for skipping doctests
#-----------------------------------------------------------------------------

def test_for(mod):
    """Test to see if mod is importable."""
    try:
        __import__(mod)
    except ImportError:
        return False
    else:
        return True

have_curses = test_for('_curses')
have_wx = test_for('wx')
have_wx_aui = test_for('wx.aui')
have_zi = test_for('zope.interface')
have_twisted = test_for('twisted')
have_foolscap = test_for('foolscap')
have_objc = test_for('objc')
have_pexpect = test_for('pexpect')

<<<<<<< HEAD
=======
# For the IPythonDoctest plugin, we need to exclude certain patterns that cause
# testing problems.  We should strive to minimize the number of skipped
# modules, since this means untested code.  As the testing machinery
# solidifies, this list should eventually become empty.
EXCLUDE = [pjoin('IPython', 'external'),
           pjoin('IPython', 'frontend', 'process', 'winprocess.py'),
           pjoin('IPython_doctest_plugin'),
           pjoin('IPython', 'Gnuplot'),
           pjoin('IPython', 'Extensions', 'ipy_'),
           pjoin('IPython', 'Extensions', 'PhysicalQInput'),
           pjoin('IPython', 'Extensions', 'PhysicalQInteractive'),
           pjoin('IPython', 'Extensions', 'InterpreterPasteInput'),
           pjoin('IPython', 'Extensions', 'scitedirector'),
           pjoin('IPython', 'Extensions', 'numeric_formats'),
           pjoin('IPython', 'testing', 'attic'),
           pjoin('IPython', 'testing', 'tutils'),
           pjoin('IPython', 'testing', 'tools'),
           pjoin('IPython', 'testing', 'mkdoctests'),
           ]

if not have_wx:
    EXCLUDE.append(pjoin('IPython', 'Extensions', 'igrid'))
    EXCLUDE.append(pjoin('IPython', 'gui'))
    EXCLUDE.append(pjoin('IPython', 'frontend', 'wx'))

if not have_wx_aui:
    EXCLUDE.append(pjoin('IPython', 'gui', 'wx', 'wxIPython'))

if not have_objc:
    EXCLUDE.append(pjoin('IPython', 'frontend', 'cocoa'))

if not have_curses:
    EXCLUDE.append(pjoin('IPython', 'Extensions', 'ibrowse'))

if not sys.platform == 'win32':
    EXCLUDE.append(pjoin('IPython', 'platutils_win32'))

# These have to be skipped on win32 because the use echo, rm, cd, etc.
# See ticket https://bugs.launchpad.net/bugs/366982
if sys.platform == 'win32':
    EXCLUDE.append(pjoin('IPython', 'testing', 'plugin', 'test_exampleip'))
    EXCLUDE.append(pjoin('IPython', 'testing', 'plugin', 'dtexample'))

if not os.name == 'posix':
    EXCLUDE.append(pjoin('IPython', 'platutils_posix'))

if not have_pexpect:
    EXCLUDE.append(pjoin('IPython', 'irunner'))

# This is needed for the reg-exp to match on win32 in the ipdoctest plugin.
if sys.platform == 'win32':
    EXCLUDE = [s.replace('\\','\\\\') for s in EXCLUDE]
>>>>>>> f9ec69ca

def make_exclude():

    # For the IPythonDoctest plugin, we need to exclude certain patterns that cause
    # testing problems.  We should strive to minimize the number of skipped
    # modules, since this means untested code.  As the testing machinery
    # solidifies, this list should eventually become empty.
    EXCLUDE = [pjoin('IPython', 'external'),
               pjoin('IPython', 'frontend', 'process', 'winprocess.py'),
               pjoin('IPython_doctest_plugin'),
               pjoin('IPython', 'extensions', 'ipy_'),
               pjoin('IPython', 'extensions', 'clearcmd'),
               pjoin('IPython', 'extensions', 'PhysicalQInteractive'),
               pjoin('IPython', 'extensions', 'scitedirector'),
               pjoin('IPython', 'extensions', 'numeric_formats'),
               pjoin('IPython', 'testing', 'attic'),
               pjoin('IPython', 'testing', 'tools'),
               pjoin('IPython', 'testing', 'mkdoctests')
               ]

    if not have_wx:
        EXCLUDE.append(pjoin('IPython', 'extensions', 'igrid'))
        EXCLUDE.append(pjoin('IPython', 'gui'))
        EXCLUDE.append(pjoin('IPython', 'frontend', 'wx'))

    if not have_objc:
        EXCLUDE.append(pjoin('IPython', 'frontend', 'cocoa'))

    if not have_curses:
        EXCLUDE.append(pjoin('IPython', 'extensions', 'ibrowse'))

    if not sys.platform == 'win32':
        EXCLUDE.append(pjoin('IPython', 'utils', 'platutils_win32'))

    # These have to be skipped on win32 because the use echo, rm, cd, etc.
    # See ticket https://bugs.launchpad.net/bugs/366982
    if sys.platform == 'win32':
        EXCLUDE.append(pjoin('IPython', 'testing', 'plugin', 'test_exampleip'))
        EXCLUDE.append(pjoin('IPython', 'testing', 'plugin', 'dtexample'))

    if not os.name == 'posix':
        EXCLUDE.append(pjoin('IPython', 'utils', 'platutils_posix'))

    if not have_pexpect:
        EXCLUDE.append(pjoin('IPython', 'scripts', 'irunner'))

    # Skip shell always because of a bug in FakeModule.
    EXCLUDE.append(pjoin('IPython', 'core', 'shell'))

    # This is needed for the reg-exp to match on win32 in the ipdoctest plugin.
    if sys.platform == 'win32':
        EXCLUDE = [s.replace('\\','\\\\') for s in EXCLUDE]

    return EXCLUDE

#-----------------------------------------------------------------------------
# Functions and classes
#-----------------------------------------------------------------------------

def run_iptest():
    """Run the IPython test suite using nose.
    
    This function is called when this script is **not** called with the form
    `iptest all`.  It simply calls nose with appropriate command line flags
    and accepts all of the standard nose arguments.
    """

    warnings.filterwarnings('ignore', 
        'This will be removed soon.  Use IPython.testing.util instead')

    argv = sys.argv + [ 
                        # Loading ipdoctest causes problems with Twisted.
                        # I am removing this as a temporary fix to get the 
                        # test suite back into working shape.  Our nose
                        # plugin needs to be gone through with a fine
                        # toothed comb to find what is causing the problem.
                        '--with-ipdoctest',
                        '--ipdoctest-tests','--ipdoctest-extension=txt',
                        '--detailed-errors',
                       
                        # We add --exe because of setuptools' imbecility (it
                        # blindly does chmod +x on ALL files).  Nose does the
                        # right thing and it tries to avoid executables,
                        # setuptools unfortunately forces our hand here.  This
                        # has been discussed on the distutils list and the
                        # setuptools devs refuse to fix this problem!
                        '--exe',
                        ]

    # Detect if any tests were required by explicitly calling an IPython
    # submodule or giving a specific path
    has_tests = False
    for arg in sys.argv:
        if 'IPython' in arg or arg.endswith('.py') or \
           (':' in arg and  '.py' in arg):
            has_tests = True
            break
        
    # If nothing was specifically requested, test full IPython
    if not has_tests:
        argv.append('IPython')

    # Construct list of plugins, omitting the existing doctest plugin, which
    # ours replaces (and extends).
    EXCLUDE = make_exclude()
    plugins = [IPythonDoctest(EXCLUDE)]
    for p in nose.plugins.builtin.plugins:
        plug = p()
        if plug.name == 'doctest':
            continue
        plugins.append(plug)

    TestProgram(argv=argv,plugins=plugins)


class IPTester(object):
    """Call that calls iptest or trial in a subprocess.
    """
    def __init__(self,runner='iptest',params=None):
        """ """
        if runner == 'iptest':
            self.runner = ['iptest','-v']
        else:
            self.runner = [find_cmd('trial')]
        if params is None:
            params = []
        if isinstance(params,str):
            params = [params]
        self.params = params

        # Assemble call
        self.call_args = self.runner+self.params

    def run(self):
        """Run the stored commands"""
        return subprocess.call(self.call_args)


def make_runners():
    """Define the top-level packages that need to be tested.
    """

    nose_packages = ['config', 'core', 'extensions',
                     'frontend', 'lib', 'quarantine',
                     'scripts', 'testing', 'utils']
    trial_packages = ['kernel']

    if have_wx:
        nose_packages.append('gui')

    nose_packages = ['IPython.%s' % m for m in nose_packages ]
    trial_packages = ['IPython.%s' % m for m in trial_packages ]

    # Make runners
    runners = dict()
    
    nose_runners = dict(zip(nose_packages, [IPTester(params=v) for v in nose_packages]))
    if have_zi and have_twisted and have_foolscap:
        trial_runners = dict(zip(trial_packages, [IPTester('trial',params=v) for v in trial_packages]))
    runners.update(nose_runners)
    runners.update(trial_runners)

    return runners


def run_iptestall():
    """Run the entire IPython test suite by calling nose and trial.
    
    This function constructs :class:`IPTester` instances for all IPython
    modules and package and then runs each of them.  This causes the modules
    and packages of IPython to be tested each in their own subprocess using
    nose or twisted.trial appropriately.
    """

    runners = make_runners()

    # Run all test runners, tracking execution time
    failed = {}
    t_start = time.time()
    for name,runner in runners.iteritems():
        print '*'*77
<<<<<<< HEAD
        print 'IPython test set:', name
=======
        print 'IPython test group:',name
>>>>>>> f9ec69ca
        res = runner.run()
        if res:
            failed[name] = res
    t_end = time.time()
    t_tests = t_end - t_start
    nrunners = len(runners)
    nfail = len(failed)
    # summarize results
    print
    print '*'*77
    print 'Ran %s test groups in %.3fs' % (nrunners, t_tests)
    print
    if not failed:
        print 'OK'
    else:
        # If anything went wrong, point out what command to rerun manually to
        # see the actual errors and individual summary
        print 'ERROR - %s out of %s test groups failed.' % (nfail, nrunners)
        for name in failed:
            failed_runner = runners[name]
            print '-'*40
            print 'Runner failed:',name
            print 'You may wish to rerun this one individually, with:'
            print ' '.join(failed_runner.call_args)
            print


def main():
    if len(sys.argv) == 1:
        run_iptestall()
    else:
        if sys.argv[1] == 'all':
            run_iptestall()
        else:
            run_iptest()


if __name__ == '__main__':
    main()<|MERGE_RESOLUTION|>--- conflicted
+++ resolved
@@ -57,61 +57,6 @@
 have_objc = test_for('objc')
 have_pexpect = test_for('pexpect')
 
-<<<<<<< HEAD
-=======
-# For the IPythonDoctest plugin, we need to exclude certain patterns that cause
-# testing problems.  We should strive to minimize the number of skipped
-# modules, since this means untested code.  As the testing machinery
-# solidifies, this list should eventually become empty.
-EXCLUDE = [pjoin('IPython', 'external'),
-           pjoin('IPython', 'frontend', 'process', 'winprocess.py'),
-           pjoin('IPython_doctest_plugin'),
-           pjoin('IPython', 'Gnuplot'),
-           pjoin('IPython', 'Extensions', 'ipy_'),
-           pjoin('IPython', 'Extensions', 'PhysicalQInput'),
-           pjoin('IPython', 'Extensions', 'PhysicalQInteractive'),
-           pjoin('IPython', 'Extensions', 'InterpreterPasteInput'),
-           pjoin('IPython', 'Extensions', 'scitedirector'),
-           pjoin('IPython', 'Extensions', 'numeric_formats'),
-           pjoin('IPython', 'testing', 'attic'),
-           pjoin('IPython', 'testing', 'tutils'),
-           pjoin('IPython', 'testing', 'tools'),
-           pjoin('IPython', 'testing', 'mkdoctests'),
-           ]
-
-if not have_wx:
-    EXCLUDE.append(pjoin('IPython', 'Extensions', 'igrid'))
-    EXCLUDE.append(pjoin('IPython', 'gui'))
-    EXCLUDE.append(pjoin('IPython', 'frontend', 'wx'))
-
-if not have_wx_aui:
-    EXCLUDE.append(pjoin('IPython', 'gui', 'wx', 'wxIPython'))
-
-if not have_objc:
-    EXCLUDE.append(pjoin('IPython', 'frontend', 'cocoa'))
-
-if not have_curses:
-    EXCLUDE.append(pjoin('IPython', 'Extensions', 'ibrowse'))
-
-if not sys.platform == 'win32':
-    EXCLUDE.append(pjoin('IPython', 'platutils_win32'))
-
-# These have to be skipped on win32 because the use echo, rm, cd, etc.
-# See ticket https://bugs.launchpad.net/bugs/366982
-if sys.platform == 'win32':
-    EXCLUDE.append(pjoin('IPython', 'testing', 'plugin', 'test_exampleip'))
-    EXCLUDE.append(pjoin('IPython', 'testing', 'plugin', 'dtexample'))
-
-if not os.name == 'posix':
-    EXCLUDE.append(pjoin('IPython', 'platutils_posix'))
-
-if not have_pexpect:
-    EXCLUDE.append(pjoin('IPython', 'irunner'))
-
-# This is needed for the reg-exp to match on win32 in the ipdoctest plugin.
-if sys.platform == 'win32':
-    EXCLUDE = [s.replace('\\','\\\\') for s in EXCLUDE]
->>>>>>> f9ec69ca
 
 def make_exclude():
 
@@ -123,8 +68,9 @@
                pjoin('IPython', 'frontend', 'process', 'winprocess.py'),
                pjoin('IPython_doctest_plugin'),
                pjoin('IPython', 'extensions', 'ipy_'),
-               pjoin('IPython', 'extensions', 'clearcmd'),
+               pjoin('IPython', 'extensions', 'PhysicalQInput'),
                pjoin('IPython', 'extensions', 'PhysicalQInteractive'),
+               pjoin('IPython', 'extensions', 'InterpreterPasteInput'),
                pjoin('IPython', 'extensions', 'scitedirector'),
                pjoin('IPython', 'extensions', 'numeric_formats'),
                pjoin('IPython', 'testing', 'attic'),
@@ -137,6 +83,9 @@
         EXCLUDE.append(pjoin('IPython', 'gui'))
         EXCLUDE.append(pjoin('IPython', 'frontend', 'wx'))
 
+    if not have_wx_aui:
+        EXCLUDE.append(pjoin('IPython', 'gui', 'wx', 'wxIPython'))
+
     if not have_objc:
         EXCLUDE.append(pjoin('IPython', 'frontend', 'cocoa'))
 
@@ -166,6 +115,7 @@
         EXCLUDE = [s.replace('\\','\\\\') for s in EXCLUDE]
 
     return EXCLUDE
+
 
 #-----------------------------------------------------------------------------
 # Functions and classes
@@ -293,11 +243,7 @@
     t_start = time.time()
     for name,runner in runners.iteritems():
         print '*'*77
-<<<<<<< HEAD
-        print 'IPython test set:', name
-=======
         print 'IPython test group:',name
->>>>>>> f9ec69ca
         res = runner.run()
         if res:
             failed[name] = res
