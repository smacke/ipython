--- conflicted
+++ resolved
@@ -84,24 +84,6 @@
     kernel_manager.start_kernel()
     kernel_manager.start_channels()
 
-<<<<<<< HEAD
-=======
-    # Don't let Qt or ZMQ swallow KeyboardInterupts.
-    # FIXME: Gah, ZMQ swallows even custom signal handlers. So for now we leave 
-    #        behind a kernel process when Ctrl-C is pressed.
-    #def sigint_hook(signum, frame):
-    #    QtGui.qApp.quit()
-    #signal.signal(signal.SIGINT, sigint_hook)
-    signal.signal(signal.SIGINT, signal.SIG_DFL)
-
-    # Create the application, making sure to clean up nicely when we exit.
-    app = QtGui.QApplication([])
-    def quit_hook():
-        kernel_manager.stop_channels()
-        kernel_manager.kill_kernel()
-    app.aboutToQuit.connect(quit_hook)
-
->>>>>>> 94c30c10
     # Launch the application.
     app = QtGui.QApplication([])
     widget = IPythonWidget()
