--- conflicted
+++ resolved
@@ -52,13 +52,6 @@
         )
         start_pos = -len(used)
         for m in matches:
-<<<<<<< HEAD
-            # TODO: Use Jedi to determine meta_text
-            # (Jedi currently has a bug that results in incorrect information.)
-            # meta_text = ''
-            # yield Completion(m, start_position=start_pos,
-            #                  display_meta=meta_text)
-=======
             m = unicodedata.normalize('NFC', m)
 
             # When the first character of the completion has a zero length,
@@ -75,7 +68,11 @@
                         yield Completion(m, start_position=start_pos - 1)
                         continue
 
->>>>>>> 4ec57c36
+            # TODO: Use Jedi to determine meta_text
+            # (Jedi currently has a bug that results in incorrect information.)
+            # meta_text = ''
+            # yield Completion(m, start_position=start_pos,
+            #                  display_meta=meta_text)
             yield Completion(m, start_position=start_pos)
 
 class IPythonPTLexer(Lexer):
