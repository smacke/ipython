--- conflicted
+++ resolved
@@ -21,15 +21,9 @@
 from inspect import getcallargs
 
 from IPython.core.getipython import get_ipython
-<<<<<<< HEAD
-from IPython.html.widgets import (Widget, TextWidget,
-    FloatSliderWidget, IntSliderWidget, CheckboxWidget, DropdownWidget,
-    ContainerWidget, DOMWidget, ButtonWidget)
-=======
 from IPython.html.widgets import (Widget, Text,
     FloatSlider, IntSlider, Checkbox, Dropdown,
-    Box, DOMWidget)
->>>>>>> 8ab7bc79
+    Box, Button, DOMWidget)
 from IPython.display import display, clear_output
 from IPython.utils.py3compat import string_types, unicode_type
 from IPython.utils.traitlets import HasTraits, Any, Unicode
@@ -204,7 +198,7 @@
 
     # If we are only to run the function on demand, add a button to request this
     if on_demand:
-        on_demand_button = ButtonWidget(description="Run %s" % f.__name__)
+        on_demand_button = Button(description="Run %s" % f.__name__)
         c.append(on_demand_button)
     container.children = c
 
