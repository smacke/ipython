--- conflicted
+++ resolved
@@ -382,9 +382,6 @@
 omit = [
     # omit everything in /tmp as we run tempfile
     "/tmp/*",
-<<<<<<< HEAD
-    ]
-=======
 ]
 
 [tool.ruff.lint]
@@ -444,5 +441,4 @@
 ]
 
 [tool.ruff]
-extend-exclude = ["tests"]
->>>>>>> 0ff0e133
+extend-exclude = ["tests"]